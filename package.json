--- conflicted
+++ resolved
@@ -58,13 +58,8 @@
     "test-crypto": "tap -Rspecy --no-bail --jobs=1 build/test/node/crypto.node.test.js",
     "test-storage-driver": "tap -Rspecy --no-bail --jobs=1 build/test/node/storage-driver-async.node.test.js",
     "test-storage": "tap -Rspecy --no-bail --jobs=1 build/test/node/storage-async.node.test.js",
-<<<<<<< HEAD
-    "watch-test": "onchange -i src/*.ts src/test/*.ts -- yarn build-and-test",
+    "watch-test": "onchange -i src/*.ts src/test/*.ts -- yarn clean-build-and-test",
     "prepublishOnly": "yarn clean && yarn esbuild",
-=======
-    "watch-test": "onchange -i src/*.ts src/test/*.ts -- yarn clean-build-test",
-    "prepublishOnly": "yarn clean && yarn build",
->>>>>>> 178bbaa8
     "depchart-main": "depchart  `find src | grep .ts` --exclude src/print-platform-support.ts src/decls.d.ts src/index.ts src/index.browser.ts `find src | grep '/test/'` `find src | grep '/util/'` --rankdir LR -o depchart/depchart-main --node_modules omit",
     "depchart-deps": "depchart  `find src | grep .ts` --exclude src/print-platform-support.ts src/decls.d.ts src/index.ts src/index.browser.ts `find src | grep '/test/'` `find src | grep '/util/'` --rankdir LR -o depchart/depchart-deps --node_modules integrated",
     "depchart-loose": "depchart `find src | grep .ts` --exclude src/print-platform-support.ts src/decls.d.ts src/index.ts src/index.browser.ts `find src | grep '/test/'` `find src | grep '/util/'` --loose --rankdir LR -o depchart/depchart-loose --node_modules omit",
